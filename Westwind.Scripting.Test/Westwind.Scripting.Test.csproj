--- conflicted
+++ resolved
@@ -51,17 +51,6 @@
     </None>
   </ItemGroup>
   <ItemGroup>
-<<<<<<< HEAD
-    <None Update="ClassFiles\TestClass.csx">
-      <CopyToOutputDirectory>PreserveNewest</CopyToOutputDirectory>
-    </None>
-    <None Update="ReferenceTest.dll">
-      <CopyToOutputDirectory>PreserveNewest</CopyToOutputDirectory>
-    </None>
-  </ItemGroup>
-  <ItemGroup>
-    <Folder Include="ClassFiles\" />
-=======
     <None Update="website\Views\Detail.html">
       <CopyToOutputDirectory>PreserveNewest</CopyToOutputDirectory>
     </None>
@@ -74,6 +63,17 @@
     <None Update="website\Views\SelfContained.html">
       <CopyToOutputDirectory>PreserveNewest</CopyToOutputDirectory>
     </None>
->>>>>>> 8041066e
+  </ItemGroup>
+   
+  <ItemGroup>
+    <None Update="ClassFiles\TestClass.csx">
+      <CopyToOutputDirectory>PreserveNewest</CopyToOutputDirectory>
+    </None>
+    <None Update="ReferenceTest.dll">
+      <CopyToOutputDirectory>PreserveNewest</CopyToOutputDirectory>
+    </None>
+  </ItemGroup>
+  <ItemGroup>
+    <Folder Include="ClassFiles\" />
   </ItemGroup>
 </Project>